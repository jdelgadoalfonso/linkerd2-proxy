#![cfg_attr(feature = "cargo-clippy", allow(clone_on_ref_ptr))]
#![cfg_attr(feature = "cargo-clippy", allow(new_without_default_derive))]
#![deny(warnings)]

extern crate bytes;
extern crate env_logger;
#[macro_use]
extern crate futures;
extern crate futures_mpsc_lossy;
extern crate futures_watch;
extern crate h2;
extern crate http;
extern crate httparse;
extern crate hyper;
#[cfg(target_os = "linux")]
extern crate inotify;
extern crate ipnet;
#[cfg(target_os = "linux")]
extern crate libc;
#[macro_use]
extern crate log;
#[cfg_attr(test, macro_use)]
extern crate indexmap;
#[cfg(target_os = "linux")]
extern crate procinfo;
extern crate prost;
extern crate prost_types;
#[cfg(test)]
#[macro_use]
extern crate quickcheck;
extern crate rand;
extern crate regex;
extern crate ring;
#[cfg(test)]
extern crate tempdir;
extern crate tokio;
extern crate tokio_connect;
extern crate tokio_timer;
extern crate tower_add_origin;
extern crate tower_balance;
extern crate tower_buffer;
extern crate tower_discover;
extern crate tower_grpc;
extern crate tower_h2;
extern crate tower_h2_balance;
extern crate tower_reconnect;
extern crate tower_util;
extern crate tower_in_flight_limit;
extern crate trust_dns_resolver;
extern crate try_lock;

#[macro_use]
extern crate linkerd2_metrics;
extern crate linkerd2_proxy_api;
<<<<<<< HEAD
extern crate linkerd2_task as task;
=======
extern crate linkerd2_timeout as timeout;
>>>>>>> b4ced358

use futures::*;

use std::error::Error;
use std::io;
use std::net::SocketAddr;
use std::thread;
use std::time::{Duration, SystemTime};

use indexmap::IndexSet;
use tokio::{
    executor::{self, DefaultExecutor, Executor},
    runtime::current_thread,
};

pub mod app;
mod bind;
pub mod config;
pub mod conditional;
pub mod control;
pub mod convert;
pub mod ctx;
mod dns;
mod drain;
pub mod fs_watch;
mod inbound;
mod logging;
mod outbound;
pub mod stream;
pub mod telemetry;
mod proxy;
mod svc;
mod transport;
<<<<<<< HEAD
pub mod timeout;
=======
mod watch_service; // TODO: move to tower
>>>>>>> b4ced358

use bind::Bind;
use conditional::Conditional;
use inbound::Inbound;
use task::MainRuntime;
use proxy::http::router::{Router, Recognize};
//use svc::Layer;
use telemetry::http::timestamp_request_open;
use transport::{BoundPort, Connection};
pub use transport::{AddrInfo, GetOriginalDst, SoOriginalDst, tls};
use outbound::Outbound;

/// Runs a sidecar proxy.
///
/// The proxy binds two listeners:
///
/// - a private socket (TCP or UNIX) for outbound requests to other instances;
/// - and a public socket (TCP and optionally TLS) for inbound requests from other
///   instances.
///
/// The public listener forwards requests to a local socket (TCP or UNIX).
///
/// The private listener routes requests to service-discovery-aware load-balancer.
///

pub struct Main<G> {
    config: config::Config,
    tls_config_watch: tls::ConfigWatch,

    start_time: SystemTime,

    control_listener: BoundPort,
    inbound_listener: BoundPort,
    outbound_listener: BoundPort,
    metrics_listener: BoundPort,

    get_original_dst: G,

    runtime: MainRuntime,
}

impl<G> Main<G>
where
    G: GetOriginalDst + Clone + Send + 'static,
{
    pub fn new<R>(
        config: config::Config,
        get_original_dst: G,
        runtime: R
    ) -> Self
    where
        R: Into<MainRuntime>,
    {
        let start_time = SystemTime::now();

        let tls_config_watch = tls::ConfigWatch::new(config.tls_settings.clone());

        // TODO: Serve over TLS.
        let control_listener = BoundPort::new(
            config.control_listener.addr,
            Conditional::None(tls::ReasonForNoIdentity::NotImplementedForTap.into()))
            .expect("controller listener bind");

        let inbound_listener = {
            let tls = config.tls_settings.as_ref().and_then(|settings| {
                tls_config_watch.server.as_ref().map(|tls_server_config| {
                    tls::ConnectionConfig {
                        server_identity: settings.pod_identity.clone(),
                        config: tls_server_config.clone(),
                    }
                })
            });
            BoundPort::new(config.public_listener.addr, tls)
                .expect("public listener bind")
        };

        let outbound_listener = BoundPort::new(
            config.private_listener.addr,
            Conditional::None(tls::ReasonForNoTls::InternalTraffic))
            .expect("private listener bind");

        let runtime = runtime.into();

        // TODO: Serve over TLS.
        let metrics_listener = BoundPort::new(
            config.metrics_listener.addr,
            Conditional::None(tls::ReasonForNoIdentity::NotImplementedForMetrics.into()))
            .expect("metrics listener bind");

        Main {
            config,
            start_time,
            tls_config_watch,
            control_listener,
            inbound_listener,
            outbound_listener,
            metrics_listener,
            get_original_dst,
            runtime,
        }
    }


    pub fn control_addr(&self) -> SocketAddr {
        self.control_listener.local_addr()
    }

    pub fn inbound_addr(&self) -> SocketAddr {
        self.inbound_listener.local_addr()
    }

    pub fn outbound_addr(&self) -> SocketAddr {
        self.outbound_listener.local_addr()
    }

    pub fn metrics_addr(&self) -> SocketAddr {
        self.metrics_listener.local_addr()
    }

    pub fn run_until<F>(self, shutdown_signal: F)
    where
        F: Future<Item = (), Error = ()> + Send + 'static,
    {
        let Main {
            config,
            start_time,
            tls_config_watch,
            control_listener,
            inbound_listener,
            outbound_listener,
            metrics_listener,
            get_original_dst,
            mut runtime,
        } = self;

        let control_host_and_port = config.control_host_and_port.clone();

        info!("using controller at {:?}", control_host_and_port);
        info!("routing on {:?}", outbound_listener.local_addr());
        info!(
            "proxying on {:?} to {:?}",
            inbound_listener.local_addr(),
            config.private_forward
        );
        info!(
            "serving Prometheus metrics on {:?}",
            metrics_listener.local_addr(),
        );
        info!(
            "protocol detection disabled for inbound ports {:?}",
            config.inbound_ports_disable_protocol_detection,
        );
        info!(
            "protocol detection disabled for outbound ports {:?}",
            config.outbound_ports_disable_protocol_detection,
        );

        let (taps, observe) = control::Observe::new(100);
        let (http_sensors, http_report) = telemetry::http::new(config.metrics_retain_idle, &taps);

        let (transport_registry, transport_report) = transport::metrics::new();

        let (tls_config_sensor, tls_config_report) = telemetry::tls_config_reload::new();

        let report = telemetry::Report::new(
            http_report,
            transport_report,
            tls_config_report,
            telemetry::process::Report::new(start_time),
       );

        let tls_client_config = tls_config_watch.client.clone();
        let tls_cfg_bg = tls_config_watch.start(tls_config_sensor);

        let controller_tls = config.tls_settings.as_ref().and_then(|settings| {
            settings.controller_identity.as_ref().map(|controller_identity| {
                tls::ConnectionConfig {
                    server_identity: controller_identity.clone(),
                    config: tls_client_config.clone(),
                }
            })
        });

        let (dns_resolver, dns_bg) = dns::Resolver::from_system_config_and_env(&config)
            .unwrap_or_else(|e| {
                // TODO: Make DNS configuration infallible.
                panic!("invalid DNS configuration: {:?}", e);
            });

        let (resolver, resolver_bg) = control::destination::new(
            dns_resolver.clone(),
            config.namespaces.clone(),
            control_host_and_port,
            controller_tls,
            config.control_backoff_delay,
            config.destination_concurrency_limit,
        );

        let (drain_tx, drain_rx) = drain::channel();

        let bind = Bind::new(
            http_sensors.clone(),
            transport_registry.clone(),
            tls_client_config
        );

        // Setup the public listener. This will listen on a publicly accessible
        // address and listen for inbound connections that should be forwarded
        // to the managed application (private destination).
        let inbound = {
            let ctx = ctx::Proxy::Inbound;
            let bind = bind.clone().with_ctx(ctx);
            let default_addr = config.private_forward.map(|a| a.into());

            let router = Router::new(
                Inbound::new(default_addr, bind),
                config.inbound_router_capacity,
                config.inbound_router_max_idle_age,
            );
            serve(
                inbound_listener,
                router,
                config.private_connect_timeout,
                config.inbound_ports_disable_protocol_detection,
                ctx,
                transport_registry.clone(),
                get_original_dst.clone(),
                drain_rx.clone(),
            )
        };

        // Setup the private listener. This will listen on a locally accessible
        // address and listen for outbound requests that should be routed
        // to a remote service (public destination).
        let outbound = {
            let ctx = ctx::Proxy::Outbound;
            let bind = bind.clone().with_ctx(ctx);
            let router = Router::new(
                Outbound::new(bind, resolver, config.bind_timeout),
                config.outbound_router_capacity,
                config.outbound_router_max_idle_age,
            );
            serve(
                outbound_listener,
                router,
                config.public_connect_timeout,
                config.outbound_ports_disable_protocol_detection,
                ctx,
                transport_registry,
                get_original_dst,
                drain_rx,
            )
        };

        trace!("running");

        let (_tx, admin_shutdown_signal) = futures::sync::oneshot::channel::<()>();
        {
            thread::Builder::new()
                .name("admin".into())
                .spawn(move || {
                    use linkerd2_proxy_api::tap::server::TapServer;

                    let mut rt = current_thread::Runtime::new()
                        .expect("initialize admin thread runtime");

                    let tap = serve_tap(control_listener, TapServer::new(observe));

                    let metrics = control::serve_http(
                        "metrics",
                        metrics_listener,
                        linkerd2_metrics::Serve::new(report),
                    );

                    rt.spawn(::logging::admin().bg("resolver").future(resolver_bg));
                    // tap is already wrapped in a logging Future.
                    rt.spawn(tap);
                    // metrics_server is already wrapped in a logging Future.
                    rt.spawn(metrics);
                    rt.spawn(::logging::admin().bg("dns-resolver").future(dns_bg));

                    rt.spawn(::logging::admin().bg("tls-config").future(tls_cfg_bg));

                    let shutdown = admin_shutdown_signal.then(|_| Ok::<(), ()>(()));
                    rt.block_on(shutdown).expect("admin");
                    trace!("admin shutdown finished");
                })
                .expect("initialize controller api thread");
            trace!("controller client thread spawned");
        }

        let fut = inbound
            .join(outbound)
            .map(|_| ())
            .map_err(|err| error!("main error: {:?}", err));

        runtime.spawn(Box::new(fut));
        trace!("main task spawned");

        let shutdown_signal = shutdown_signal.and_then(move |()| {
            debug!("shutdown signaled");
            drain_tx.drain()
        });
        runtime.run_until(shutdown_signal).expect("executor");
        debug!("shutdown complete");
    }
}

fn serve<R, B, E, F, G>(
    bound_port: BoundPort,
    router: Router<R>,
    tcp_connect_timeout: Duration,
    disable_protocol_detection_ports: IndexSet<u16>,
    proxy_ctx: ctx::Proxy,
    transport_registry: transport::metrics::Registry,
    get_orig_dst: G,
    drain_rx: drain::Watch,
) -> impl Future<Item = (), Error = io::Error> + Send + 'static
where
    B: tower_h2::Body + Default + Send + 'static,
    B::Data: Send,
    <B::Data as ::bytes::IntoBuf>::Buf: Send,
    E: Error + Send + 'static,
    F: Error + Send + 'static,
    R: Recognize<
        Request = http::Request<proxy::http::Body>,
        Response = http::Response<B>,
        Error = E,
        RouteError = F,
    >
        + Send + Sync + 'static,
    R::Key: Send,
    R::Service: Send,
    <R::Service as svc::Service>::Future: Send,
    Router<R>: Send,
    G: GetOriginalDst + Send + 'static,
{


    // Install the request open timestamp module at the very top of the
    // stack, in order to take the timestamp as close as possible to the
    // beginning of the request's lifetime.
    //
    // TODO replace with a metrics module that is registered to the server
    // transport.
    let stack = timestamp_request_open::Layer::new()
        .bind(proxy::http::router::Make::new(router));

    let listen_addr = bound_port.local_addr();
    let server = proxy::Server::new(
        listen_addr,
        proxy_ctx,
        transport_registry,
        get_orig_dst,
        stack,
        tcp_connect_timeout,
        disable_protocol_detection_ports,
        drain_rx.clone(),
        h2::server::Builder::default(),
    );
    let log = server.log().clone();

    let accept = {
        let fut = bound_port.listen_and_fold(
            (),
            move |(), (connection, remote_addr)| {
                let s = server.serve(connection, remote_addr);
                // Logging context is configured by the server.
                let r = DefaultExecutor::current()
                    .spawn(Box::new(s))
                    .map_err(task::Error::into_io);
                future::result(r)
            },
        );
        log.future(fut)
    };

    let accept_until = Cancelable {
        future: accept,
        canceled: false,
    };

    // As soon as we get a shutdown signal, the listener
    // is canceled immediately.
    drain_rx.watch(accept_until, |accept| {
        accept.canceled = true;
    })
}

/// Can cancel a future by setting a flag.
///
/// Used to 'watch' the accept futures, and close the listeners
/// as soon as the shutdown signal starts.
struct Cancelable<F> {
    future: F,
    canceled: bool,
}

impl<F> Future for Cancelable<F>
where
    F: Future<Item=()>,
{
    type Item = ();
    type Error = F::Error;

    fn poll(&mut self) -> Poll<Self::Item, Self::Error> {
        if self.canceled {
            Ok(().into())
        } else {
            self.future.poll()
        }
    }
}

fn serve_tap<N, B>(
    bound_port: BoundPort,
    new_service: N,
) -> impl Future<Item = (), Error = ()> + 'static
where
    B: tower_h2::Body + Send + 'static,
    <B::Data as bytes::IntoBuf>::Buf: Send,
    N: svc::NewService<
        Request = http::Request<tower_h2::RecvBody>,
        Response = http::Response<B>
    >
        + Send + 'static,
    tower_h2::server::Connection<
        Connection,
        N,
        ::logging::ServerExecutor,
        B,
        ()
    >: Future<Item = ()>,
{
    let log = logging::admin().server("tap", bound_port.local_addr());

    let h2_builder = h2::server::Builder::default();
    let server = tower_h2::Server::new(
        new_service,
        h2_builder,
        log.clone().executor(),
    );
    let fut = {
        let log = log.clone();
        // TODO: serve over TLS.
        bound_port.listen_and_fold(
            server,
            move |server, (session, remote)| {
                let log = log.clone().with_remote(remote);
                let serve = server.serve(session).map_err(|_| ());

                let r = executor::current_thread::TaskExecutor::current()
                    .spawn_local(Box::new(log.future(serve)))
                    .map(move |_| server)
                    .map_err(task::Error::into_io);
                future::result(r)
            },
        )
            .map_err(|err| error!("tap listen error: {}", err))
    };

    log.future(fut)
}<|MERGE_RESOLUTION|>--- conflicted
+++ resolved
@@ -52,11 +52,8 @@
 #[macro_use]
 extern crate linkerd2_metrics;
 extern crate linkerd2_proxy_api;
-<<<<<<< HEAD
 extern crate linkerd2_task as task;
-=======
 extern crate linkerd2_timeout as timeout;
->>>>>>> b4ced358
 
 use futures::*;
 
@@ -90,11 +87,6 @@
 mod proxy;
 mod svc;
 mod transport;
-<<<<<<< HEAD
-pub mod timeout;
-=======
-mod watch_service; // TODO: move to tower
->>>>>>> b4ced358
 
 use bind::Bind;
 use conditional::Conditional;
